--- conflicted
+++ resolved
@@ -25,14 +25,7 @@
     mux::{attach_mux, MuxControl},
     DEAPThread, Executor, OTReceiver, OTSender, Role,
 };
-<<<<<<< HEAD
-use tlsn_core::{
-    msg::TlsnMessage, proof::SessionInfo, RedactedTranscript, SessionHeader, Signature,
-};
-use utils_aio::{duplex::Duplex, expect_msg_or_err, mux::MuxChannel};
-=======
-use tlsn_core::{proof::SessionInfo, RedactedTranscript, SessionHeader, Signature};
->>>>>>> 3554db83
+use tlsn_core::{msg::TlsnMessage, proof::SessionInfo, RedactedTranscript, SessionHeader, Signature};
 
 use tracing::{debug, info, instrument};
 
@@ -69,24 +62,24 @@
         let mut exec = Executor::new(mux_ctrl.clone(), 8);
 
         // Receives configuration info from prover to perform compatibility check
-        let mut configuration_fut = Box::pin({
-            let self_configuration = self.config.configuration_info.clone();
-            let mut mux_ctrl = mux_ctrl.clone();
-            async move {
-                let mut channel = mux_ctrl.get_channel("configuration").await?;
-                let peer_configuration =
-                    expect_msg_or_err!(channel, TlsnMessage::ConfigurationInfo)?;
-                self_configuration.compare(&peer_configuration)?;
-
-                Ok::<_, VerifierError>(())
-            }
-        })
-        .fuse();
-
-        futures::select_biased! {
-            res = configuration_fut => res?,
-            _ = &mut mux_fut => return Err(std::io::Error::from(std::io::ErrorKind::UnexpectedEof))?,
-        };
+        // let mut configuration_fut = Box::pin({
+        //     let self_configuration = self.config.configuration_info.clone();
+        //     let mut mux_ctrl = mux_ctrl.clone();
+        //     async move {
+        //         let mut channel = mux_ctrl.get_channel("configuration").await?;
+        //         let peer_configuration =
+        //             expect_msg_or_err!(channel, TlsnMessage::ConfigurationInfo)?;
+        //         self_configuration.compare(&peer_configuration)?;
+
+        //         Ok::<_, VerifierError>(())
+        //     }
+        // })
+        // .fuse();
+
+        // futures::select_biased! {
+        //     res = configuration_fut => res?,
+        //     _ = &mut mux_fut => return Err(std::io::Error::from(std::io::ErrorKind::UnexpectedEof))?,
+        // };
 
         let encoder_seed: [u8; 32] = rand::rngs::OsRng.gen();
         let (mpc_tls, vm, ot_send) = mux_fut
