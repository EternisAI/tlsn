//! TLS prover.
//!
//! This module provides the TLS prover, which is used with a TLS verifier to prove a transcript of
//! communications with a server.
//!
//! The TLS prover provides a low-level API, see the [`HTTP prover`](crate::http) which provides
//! abstractions for working with HTTP sessions.

mod config;
mod error;
mod future;
mod notarize;
mod prove;
pub mod state;

pub use config::{ProverConfig, ProverConfigBuilder, ProverConfigBuilderError};
pub use error::ProverError;
pub use future::ProverFuture;
use state::{Notarize, Prove};

<<<<<<< HEAD
use error::OTShutdownError;
use future::{MuxFuture, OTFuture};
use futures::{AsyncRead, AsyncWrite, FutureExt, SinkExt, StreamExt, TryFutureExt};
use mpz_garble::{config::Role as DEAPRole, protocol::deap::DEAPVm};
use mpz_ot::{
    actor::kos::{ReceiverActor, SenderActor, SharedReceiver, SharedSender},
    chou_orlandi, kos,
};
use mpz_share_conversion as ff;
=======
use futures::{AsyncRead, AsyncWrite, TryFutureExt};
use mpz_common::Allocate;
use mpz_garble::config::Role as DEAPRole;
use mpz_ot::{chou_orlandi, kos};
>>>>>>> 3554db83
use rand::Rng;
use serio::StreamExt;
use std::sync::Arc;
use tls_client::{ClientConnection, ServerName as TlsServerName};
use tls_client_async::{bind_client, ClosedConnection, TlsConnection};
<<<<<<< HEAD
use tls_mpc::{setup_components, LeaderCtrl, MpcTlsLeader, TlsRole};
use tlsn_core::{msg::TlsnMessage, transcript::Transcript};
use utils_aio::mux::MuxChannel;
=======
use tls_mpc::{build_components, LeaderCtrl, MpcTlsLeader, TlsRole};
use tlsn_common::{
    mux::{attach_mux, MuxControl},
    DEAPThread, Executor, OTReceiver, OTSender, Role,
};
use tlsn_core::transcript::Transcript;
use uid_mux::FramedUidMux as _;
>>>>>>> 3554db83

#[cfg(feature = "formats")]
use crate::http::{state as http_state, HttpProver, HttpProverError};

use tracing::{debug, debug_span, instrument, Instrument};

/// A prover instance.
#[derive(Debug)]
pub struct Prover<T: state::ProverState> {
    config: ProverConfig,
    state: T,
}

impl Prover<state::Initialized> {
    /// Creates a new prover.
    ///
    /// # Arguments
    ///
    /// * `config` - The configuration for the prover.
    pub fn new(config: ProverConfig) -> Self {
        Self {
            config,
            state: state::Initialized,
        }
    }

    /// Sets up the prover.
    ///
    /// This performs all MPC setup prior to establishing the connection to the
    /// application server.
    ///
    /// # Arguments
    ///
    /// * `socket` - The socket to the TLS verifier.
    #[instrument(level = "debug", skip_all, err)]
    pub async fn setup<S: AsyncWrite + AsyncRead + Send + Unpin + 'static>(
        self,
        socket: S,
    ) -> Result<Prover<state::Setup>, ProverError> {
        let (mut mux_fut, mux_ctrl) = attach_mux(socket, Role::Prover);

        // Maximum thread forking concurrency of 8.
        // TODO: Determine the optimal number of threads.
        let mut exec = Executor::new(mux_ctrl.clone(), 8);

<<<<<<< HEAD
        // Sends configuration info to verifier for compatibility check
        let mut configuration_fut = Box::pin({
            let self_configuration = self.config.configuration_info.clone();
            let mut mux_ctrl = mux_ctrl.clone();
            async move {
                let mut channel = mux_ctrl.get_channel("configuration").await?;
                channel
                    .send(TlsnMessage::ConfigurationInfo(self_configuration))
                    .await?;

                Ok::<_, ProverError>(())
            }
        })
        .fuse();

        futures::select_biased! {
            res = configuration_fut => res?,
            _ = &mut mux_fut => return Err(std::io::Error::from(std::io::ErrorKind::UnexpectedEof))?,
        };

        let mpc_setup_fut = setup_mpc_backend(&self.config, mux_ctrl.clone());
        let (mpc_tls, vm, _, gf2, ot_fut) = futures::select! {
            res = mpc_setup_fut.fuse() => res?,
            _ = (&mut mux_fut).fuse() => return Err(std::io::Error::from(std::io::ErrorKind::UnexpectedEof))?,
        };
=======
        let (mpc_tls, vm, ot_recv) = mux_fut
            .poll_with(setup_mpc_backend(&self.config, &mux_ctrl, &mut exec))
            .await?;

        let io = mux_fut
            .poll_with(
                mux_ctrl
                    .open_framed(b"tlsnotary")
                    .map_err(ProverError::from),
            )
            .await?;

        let ctx = mux_fut
            .poll_with(exec.new_thread().map_err(ProverError::from))
            .await?;
>>>>>>> 3554db83

        Ok(Prover {
            config: self.config,
            state: state::Setup {
                io,
                mux_ctrl,
                mux_fut,
                mpc_tls,
                vm,
                ot_recv,
                ctx,
            },
        })
    }
}

impl Prover<state::Setup> {
    /// Connects to the server using the provided socket.
    ///
    /// Returns a handle to the TLS connection, a future which returns the prover once the connection is
    /// closed.
    ///
    /// # Arguments
    ///
    /// * `socket` - The socket to the server.
    #[instrument(level = "debug", skip_all, err)]
    pub async fn connect<S: AsyncWrite + AsyncRead + Send + Unpin + 'static>(
        self,
        socket: S,
    ) -> Result<(TlsConnection, ProverFuture), ProverError> {
        let state::Setup {
            io,
            mux_ctrl,
            mut mux_fut,
            mpc_tls,
            vm,
            ot_recv,
            ctx,
        } = self.state;

        let (mpc_ctrl, mpc_fut) = mpc_tls.run();

        let server_name = TlsServerName::try_from(self.config.server_dns())?;
        let config = tls_client::ClientConfig::builder()
            .with_safe_defaults()
            .with_root_certificates(self.config.root_cert_store.clone())
            .with_no_client_auth();
        let client =
            ClientConnection::new(Arc::new(config), Box::new(mpc_ctrl.clone()), server_name)?;

        let (conn, conn_fut) = bind_client(socket, client);

        let start_time = web_time::UNIX_EPOCH.elapsed().unwrap().as_secs();

        let fut = Box::pin({
            let mpc_ctrl = mpc_ctrl.clone();
            async move {
                let conn_fut = async {
                    let ClosedConnection { sent, recv, .. } = mux_fut
                        .poll_with(conn_fut.map_err(ProverError::from))
                        .await?;

                    mpc_ctrl.close_connection().await?;

                    Ok::<_, ProverError>((sent, recv))
                };

                let ((sent, recv), mpc_tls_data) = futures::try_join!(
                    conn_fut,
                    mpc_fut.in_current_span().map_err(ProverError::from)
                )?;

                Ok(Prover {
                    config: self.config,
                    state: state::Closed {
                        io,
                        mux_ctrl,
                        mux_fut,
                        vm,
                        ot_recv,
                        ctx,
                        start_time,
                        handshake_decommitment: mpc_tls_data
                            .handshake_decommitment
                            .expect("handshake was committed"),
                        server_public_key: mpc_tls_data.server_public_key,
                        transcript_tx: Transcript::new(sent),
                        transcript_rx: Transcript::new(recv),
                    },
                })
            }
            .instrument(debug_span!("prover"))
        });

        Ok((
            conn,
            ProverFuture {
                fut,
                ctrl: ProverControl { mpc_ctrl },
            },
        ))
    }
}

impl Prover<state::Closed> {
    /// Returns the transcript of the sent requests
    pub fn sent_transcript(&self) -> &Transcript {
        &self.state.transcript_tx
    }

    /// Returns the transcript of the received responses
    pub fn recv_transcript(&self) -> &Transcript {
        &self.state.transcript_rx
    }

    /// Creates an HTTP prover.
    #[cfg(feature = "formats")]
    pub fn to_http(self) -> Result<HttpProver<http_state::Closed>, HttpProverError> {
        HttpProver::new(self)
    }

    /// Starts notarization of the TLS session.
    ///
    /// Used when the TLS verifier is a Notary to transition the prover to the next state
    /// where it can generate commitments to the transcript prior to finalization.
    pub fn start_notarize(self) -> Prover<Notarize> {
        Prover {
            config: self.config,
            state: self.state.into(),
        }
    }

    /// Starts proving the TLS session.
    ///
    /// This function transitions the prover into a state where it can prove content of the
    /// transcript.
    pub fn start_prove(self) -> Prover<Prove> {
        Prover {
            config: self.config,
            state: self.state.into(),
        }
    }
}

/// Performs a setup of the various MPC subprotocols.
#[instrument(level = "debug", skip_all, err)]
async fn setup_mpc_backend(
    config: &ProverConfig,
    mux: &MuxControl,
    exec: &mut Executor,
) -> Result<(MpcTlsLeader, DEAPThread, OTReceiver), ProverError> {
    let mut ot_sender = kos::Sender::new(
        config.build_ot_sender_config(),
        chou_orlandi::Receiver::new(config.build_base_ot_receiver_config()),
    );
    ot_sender.alloc(config.ot_sender_setup_count());

    let mut ot_receiver = kos::Receiver::new(
        config.build_ot_receiver_config(),
        chou_orlandi::Sender::new(config.build_base_ot_sender_config()),
    );
    ot_receiver.alloc(config.ot_receiver_setup_count());

    let ot_sender = OTSender::new(ot_sender);
    let ot_receiver = OTReceiver::new(ot_receiver);

    let (
        ctx_vm,
        ctx_ke_0,
        ctx_ke_1,
        ctx_prf_0,
        ctx_prf_1,
        ctx_encrypter_block_cipher,
        ctx_encrypter_stream_cipher,
        ctx_encrypter_ghash,
        ctx_encrypter,
        ctx_decrypter_block_cipher,
        ctx_decrypter_stream_cipher,
        ctx_decrypter_ghash,
        ctx_decrypter,
    ) = futures::try_join!(
        exec.new_thread(),
        exec.new_thread(),
        exec.new_thread(),
        exec.new_thread(),
        exec.new_thread(),
        exec.new_thread(),
        exec.new_thread(),
        exec.new_thread(),
        exec.new_thread(),
        exec.new_thread(),
        exec.new_thread(),
        exec.new_thread(),
        exec.new_thread(),
    )?;

    let vm = DEAPThread::new(
        DEAPRole::Leader,
        rand::rngs::OsRng.gen(),
        ctx_vm,
        ot_sender.clone(),
        ot_receiver.clone(),
    );

    let mpc_tls_config = config.build_mpc_tls_config();
    let (ke, prf, encrypter, decrypter) = build_components(
        TlsRole::Leader,
        mpc_tls_config.common(),
        ctx_ke_0,
        ctx_encrypter,
        ctx_decrypter,
        ctx_encrypter_ghash,
        ctx_decrypter_ghash,
        vm.new_thread(ctx_ke_1, ot_sender.clone(), ot_receiver.clone())?,
        vm.new_thread(ctx_prf_0, ot_sender.clone(), ot_receiver.clone())?,
        vm.new_thread(ctx_prf_1, ot_sender.clone(), ot_receiver.clone())?,
        vm.new_thread(
            ctx_encrypter_block_cipher,
            ot_sender.clone(),
            ot_receiver.clone(),
        )?,
        vm.new_thread(
            ctx_decrypter_block_cipher,
            ot_sender.clone(),
            ot_receiver.clone(),
        )?,
        vm.new_thread(
            ctx_encrypter_stream_cipher,
            ot_sender.clone(),
            ot_receiver.clone(),
        )?,
        vm.new_thread(
            ctx_decrypter_stream_cipher,
            ot_sender.clone(),
            ot_receiver.clone(),
        )?,
        ot_sender.clone(),
        ot_receiver.clone(),
    );

    let channel = mux.open_framed(b"mpc_tls").await?;
    let mut mpc_tls = MpcTlsLeader::new(
        mpc_tls_config,
        Box::new(StreamExt::compat_stream(channel)),
        ke,
        prf,
        encrypter,
        decrypter,
    );

    mpc_tls.setup().await?;

    debug!("MPC backend setup complete");

    Ok((mpc_tls, vm, ot_receiver))
}

/// A controller for the prover.
#[derive(Clone)]
pub struct ProverControl {
    mpc_ctrl: LeaderCtrl,
}

impl ProverControl {
    /// Defers decryption of data from the server until the server has closed the connection.
    ///
    /// This is a performance optimization which will significantly reduce the amount of upload bandwidth
    /// used by the prover.
    ///
    /// # Notes
    ///
    /// * The prover may need to close the connection to the server in order for it to close the connection
    ///   on its end. If neither the prover or server close the connection this will cause a deadlock.
    pub async fn defer_decryption(&self) -> Result<(), ProverError> {
        self.mpc_ctrl
            .defer_decryption()
            .await
            .map_err(ProverError::from)
    }
}<|MERGE_RESOLUTION|>--- conflicted
+++ resolved
@@ -18,40 +18,22 @@
 pub use future::ProverFuture;
 use state::{Notarize, Prove};
 
-<<<<<<< HEAD
-use error::OTShutdownError;
-use future::{MuxFuture, OTFuture};
-use futures::{AsyncRead, AsyncWrite, FutureExt, SinkExt, StreamExt, TryFutureExt};
-use mpz_garble::{config::Role as DEAPRole, protocol::deap::DEAPVm};
-use mpz_ot::{
-    actor::kos::{ReceiverActor, SenderActor, SharedReceiver, SharedSender},
-    chou_orlandi, kos,
-};
-use mpz_share_conversion as ff;
-=======
 use futures::{AsyncRead, AsyncWrite, TryFutureExt};
 use mpz_common::Allocate;
 use mpz_garble::config::Role as DEAPRole;
 use mpz_ot::{chou_orlandi, kos};
->>>>>>> 3554db83
 use rand::Rng;
 use serio::StreamExt;
 use std::sync::Arc;
 use tls_client::{ClientConnection, ServerName as TlsServerName};
 use tls_client_async::{bind_client, ClosedConnection, TlsConnection};
-<<<<<<< HEAD
-use tls_mpc::{setup_components, LeaderCtrl, MpcTlsLeader, TlsRole};
-use tlsn_core::{msg::TlsnMessage, transcript::Transcript};
-use utils_aio::mux::MuxChannel;
-=======
 use tls_mpc::{build_components, LeaderCtrl, MpcTlsLeader, TlsRole};
 use tlsn_common::{
     mux::{attach_mux, MuxControl},
     DEAPThread, Executor, OTReceiver, OTSender, Role,
 };
-use tlsn_core::transcript::Transcript;
+use tlsn_core::{msg::TlsnMessage, transcript::Transcript};
 use uid_mux::FramedUidMux as _;
->>>>>>> 3554db83
 
 #[cfg(feature = "formats")]
 use crate::http::{state as http_state, HttpProver, HttpProverError};
@@ -93,37 +75,30 @@
     ) -> Result<Prover<state::Setup>, ProverError> {
         let (mut mux_fut, mux_ctrl) = attach_mux(socket, Role::Prover);
 
+        // Sends configuration info to verifier for compatibility check
+        // let mut configuration_fut = Box::pin({
+        //     let self_configuration = self.config.configuration_info.clone();
+        //     let mut mux_ctrl = mux_ctrl.clone();
+        //     async move {
+        //         let mut channel = mux_ctrl.get_channel("configuration").await?;
+        //         channel
+        //             .send(TlsnMessage::ConfigurationInfo(self_configuration))
+        //             .await?;
+
+        //         Ok::<_, ProverError>(())
+        //     }
+        // })
+        // .fuse();
+
+        // futures::select_biased! {
+        //     res = configuration_fut => res?,
+        //     _ = &mut mux_fut => return Err(std::io::Error::from(std::io::ErrorKind::UnexpectedEof))?,
+        // };
+
         // Maximum thread forking concurrency of 8.
         // TODO: Determine the optimal number of threads.
         let mut exec = Executor::new(mux_ctrl.clone(), 8);
 
-<<<<<<< HEAD
-        // Sends configuration info to verifier for compatibility check
-        let mut configuration_fut = Box::pin({
-            let self_configuration = self.config.configuration_info.clone();
-            let mut mux_ctrl = mux_ctrl.clone();
-            async move {
-                let mut channel = mux_ctrl.get_channel("configuration").await?;
-                channel
-                    .send(TlsnMessage::ConfigurationInfo(self_configuration))
-                    .await?;
-
-                Ok::<_, ProverError>(())
-            }
-        })
-        .fuse();
-
-        futures::select_biased! {
-            res = configuration_fut => res?,
-            _ = &mut mux_fut => return Err(std::io::Error::from(std::io::ErrorKind::UnexpectedEof))?,
-        };
-
-        let mpc_setup_fut = setup_mpc_backend(&self.config, mux_ctrl.clone());
-        let (mpc_tls, vm, _, gf2, ot_fut) = futures::select! {
-            res = mpc_setup_fut.fuse() => res?,
-            _ = (&mut mux_fut).fuse() => return Err(std::io::Error::from(std::io::ErrorKind::UnexpectedEof))?,
-        };
-=======
         let (mpc_tls, vm, ot_recv) = mux_fut
             .poll_with(setup_mpc_backend(&self.config, &mux_ctrl, &mut exec))
             .await?;
@@ -139,7 +114,6 @@
         let ctx = mux_fut
             .poll_with(exec.new_thread().map_err(ProverError::from))
             .await?;
->>>>>>> 3554db83
 
         Ok(Prover {
             config: self.config,
